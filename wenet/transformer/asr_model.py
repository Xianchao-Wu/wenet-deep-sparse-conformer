--- conflicted
+++ resolved
@@ -515,13 +515,8 @@
             reverse_weight)  # (beam_size, max_hyps_len, vocab_size)
         decoder_out = torch.nn.functional.log_softmax(decoder_out, dim=-1)
         decoder_out = decoder_out.cpu().numpy()
-<<<<<<< HEAD
         # r_decoder_out will be 0.0, if reverse_weight is 0.0 or decoder is a
         # conventional transformer decoder.
-=======
-        # r_dccoder_out will be 0.0, if reverse_weight is 0.0 or decoder is a
-        # conventiaonl transformer decoder.
->>>>>>> ec7e66c5
         r_decoder_out = torch.nn.functional.log_softmax(r_decoder_out, dim=-1)
         r_decoder_out = r_decoder_out.cpu().numpy()
         # Only use decoder score for rescoring
